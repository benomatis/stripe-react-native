--- conflicted
+++ resolved
@@ -266,23 +266,4 @@
       MeasureSpec.makeMeasureSpec(height, MeasureSpec.EXACTLY))
     layout(left, top, right, bottom)
   }
-<<<<<<< HEAD
-}
-
-fun View.showSoftKeyboard() {
-  post {
-    if (this.requestFocus()) {
-      val imm = context.getSystemService(Context.INPUT_METHOD_SERVICE) as InputMethodManager?
-      imm?.showSoftInput(this, InputMethodManager.SHOW_IMPLICIT)
-    }
-  }
-}
-
-fun View.hideSoftKeyboard() {
-  if (this.requestFocus()) {
-    val imm = context.getSystemService(Context.INPUT_METHOD_SERVICE) as InputMethodManager?
-    imm?.hideSoftInputFromWindow(windowToken, 0)
-  }
-=======
->>>>>>> 84af32b2
 }