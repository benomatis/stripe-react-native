--- conflicted
+++ resolved
@@ -1,12 +1,8 @@
 <resources>
 
     <!-- Base application theme. -->
-<<<<<<< HEAD
-    <style name="AppTheme" parent="Theme.AppCompat.DayNight.NoActionBar">
-=======
 
     <style name="AppTheme" parent="Theme.MaterialComponents.Light.NoActionBar">
->>>>>>> 84af32b2
         <!-- Customize your theme here. -->
         <item name="android:textColor">#000000</item>
     </style>
