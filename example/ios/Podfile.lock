--- conflicted
+++ resolved
@@ -264,14 +264,11 @@
   - Stripe (21.8.1):
     - Stripe/Stripe3DS2 (= 21.8.1)
     - StripeCore (= 21.8.1)
-<<<<<<< HEAD
     - StripeUICore (= 21.8.1)
   - stripe-react-native (0.2.2):
     - React
-=======
   - stripe-react-native (0.2.2):
     - React-Core
->>>>>>> bee27c75
     - Stripe (~> 21.8.1)
   - Stripe/Stripe3DS2 (21.8.1):
     - StripeCore (= 21.8.1)
@@ -450,13 +447,8 @@
   RNGestureHandler: 7a5833d0f788dbd107fbb913e09aa0c1ff333c39
   RNReanimated: e03f7425cb7a38dcf1b644d680d1bfc91c3337ad
   RNScreens: 2ad555d4d9fa10b91bb765ca07fe9b29d59573f0
-<<<<<<< HEAD
   Stripe: 9467a5453f72f32dd3377091664a84a5342921cd
-  stripe-react-native: ae53a97cc9ab084cc6228f2250da56b0e53da276
-=======
-  Stripe: 57c6997c64042a3f5aedae9b76e331942f8b75d2
   stripe-react-native: 8df9699a6788463d2a0febf481b429a1974321a4
->>>>>>> bee27c75
   StripeCore: a6e50d58119a0c7601773b56f274db2d394dcdac
   StripeUICore: 7b8d704860201e5bd912f2e4ca7320e349d92185
   Yoga: 4bd86afe9883422a7c4028c00e34790f560923d6
